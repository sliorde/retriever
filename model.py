"""
Implementation of DeepMind's RETRO model: https://arxiv.org/pdf/2112.04426.pdf

Contents
--------
1) RETRO overview
2) Notes on this implementation
3) TODOs


1) RETRO overview
-----------------

RETRO is a transformer-based autoregressive language model, which uses a much smaller transformer
(i.e. less parameters) compared to alternatives, while achieving comparable performance.
RETRO does this by augmenting the model with a large database of examples from the training data.
During training and inference, RETRO retrieves items from the database based on their similarity
to its input, and incorporates the retrieved items into the forward pass through a cross-attention
mechanism.

The potential benefits of RETRO:
 * Same performance as other transformer-based large language models, but with a much smaller
   model. The paper reports that a 7.5B parameter RETRO model is on par, and sometimes
   outperforms, strong models with 175B and 280B parameters (Jurrasic-1 and Gopher).
 * A given transformer model can be "Retrofitted". That is, the database and retrieval mechanisms
   can be added to a pretrained model, making the model into a RETRO model. The model is then
   fine-tuned by keeping the pretrained parameters frozen, and training only the new parameters.
   This scheme increases the model's parameter count by less than 10%, and the training is very
   quick. The fine-tuned RETRO model has performance much better than the pretrained model, and
   performs almost as well as a RETRO model trained from scratch.
 * A trained RETRO model can be easily updated to different contexts or tasks simply by updating
   the retrieval database, without needing to change the model's parameters.
 * Adding items to the retrieval database, without modifying the trained RETRO model, improves
   the performance. This means that a model can be improved ("learn new knowledge") simply by
   collecting more data and without needing to retrain.


2) Notes on this implementation
-------------------------------
This implementation is done in Python+PyTorch.
The original RETRO implementation was not publicly released by DeepMind (as of the time of writing
this).
We tried to be very close to the RETRO paper, but some details in the paper are missing, so we
needed to fill-in the blanks. Other minor differences are documented inline.
State tensor dimensions generally follow this order (skip items when not applicable):
("state tensors" - inputs to model or results of intermediate calculations, as opposed
  to parameter tensors;  dimensions order in `attention()` function is different)
 0) sequence dimension (also when the tensor is chunked)
 1) neighbor index
 2) chunk index
 3) batch dimension
 4) vector dimension
in inline comments, we designate tensor sizes using this general rule:
  L = sequence length
  L' = sequence length of keys (in attention)
  C = chunk size
  C' = retrieved chunk size (including continuation)
  N = number of neighbors
  H = number of attention heads
  D = generic dimension size
  D' = generic dimension size
  V = vocabulary size
  batch dimension is hidden behind ellipsis (...)
  (different occurrences of D might designate different numbers. the idea is mostly to track
   different types of dimensions...)



3) TODO
-------
* training loop, parallelization (maybe convert to Jax)
* retrieval preprocessing and lookup
* sampling word-by-word, with cached activations
* retrofitting
* make transformer model more flexible so that it's easy to retrofit different given models
"""

from math import sqrt
from functools import partial
from itertools import chain

import torch
import torch.nn as nn
from torch.nn.functional import softmax, cross_entropy

<<<<<<< HEAD
from utils import *
=======

def have(x):
    return x is not None


def dont_have(x):
    return not have(x)
>>>>>>> 36be3dc2


def chunkenize(x, chunk_size):
    """
    given a tensor with a sequence dimension, reshape this dimension to two dimensions:
    one for indexing the chunk and one for indexing position within a chunk.
    For example, if `x` is a tensor with shape`[24,5]` representing a sequence of
    length `24` and we use `chunk_size=4`, we will get a tensor with shape
    `[4,6,5]`, where the `6` is in the chunk index dimension, and `4` is in the
    within-chunk dimension.
    """
    t = len(x) - (len(x) % chunk_size)
    residue = x[t:]
    x = x[:t]
    if len(x) == 0:
        chunked = None
    else:
        chunked = torch.reshape(x, (-1, chunk_size, *x.shape[1:])).transpose(0, 1)
    if len(residue) == 0:
        residue = None
    return chunked, residue


def unchunk(x):
    """
    the inverse of `chunkenize()`
    """
    return torch.reshape(x.transpose(0, 1), (-1, *x.shape[2:]))


def attention(q, k, v, mask=None, positional_encoding=None, additional_dim=None, dropout=None,
              rescale_logits=False):
    """
    attention operation.

    this function is implemented to allow a more general attention than required for RETRO:
    it works also without positional embedding, and the batch dimensions can be of any shape.

    in einsum strings, these are the meaning of index names:
     d : vector dimensions
     n,m : sequence dimensions
     h : attention head dimension
     ellipsis (...) hides batch, neighbor, and chunk dimensions.

    Parameters
    ----------
    q: query sequence of length L, for each head
    k: key sequence of length L', for each head
    v: value sequence of length L', for each head
    mask: (optional) boolean mask of size L-by-L', `True` indicates that a position is masked.
        used for causal masking.
    positional_encoding: (optional) tensor that will be multiplied by the queries and then
        added to the logits (pre-softmax), used for relative positional encoding.
    additional_dim:
    dropout:
    rescale_logits:
    """

    content_logits = torch.einsum('n...hd,m...hd->nm...h', q, k)

    if dont_have(positional_encoding):
        position_logits = 0.0
    else:
        # as explained elsewhere in this source code, we use the relative positional
        # encoding of transformerXL (https://arxiv.org/pdf/1901.02860.pdf), but without
        # the bias terms.
        # from the RETRO paper:
        #   > Positional logits are obtained as a linear transform of a cosine vector
        #   > computed from (𝑑(𝑖,𝑖′))𝑖,𝑖′, and are added to content logits, as in a regular
        #   > self-attention block.
        # This sentence makes it seem as if they don't use the bias terms (but it's not
        # 100% clear).
        position_logits = torch.einsum('n...hd,nmhd->nm...h', q, positional_encoding)

        # this is required for the case of chunked-cross attention, where content logit contain
        # an additional neighbor dimension
        if have(additional_dim):
            position_logits.unsqueeze_(additional_dim)

    logits = content_logits + position_logits

    if rescale_logits:
        # scale the logits, as in the original attention paper. we add this, even though
        # it's not clear if it is used in RETRO. In the RETRO paper, equation (4) and
        # listing 1, it does not appear.
        logits /= sqrt(q.size(-1))

    if have(mask):
        logits.masked_fill_(mask[(slice(None), slice(None), *(None,) * (logits.ndim - 2))],
                            float('-inf'))

    if have(additional_dim):
        # this is required for the case of chunked-cross attention, where logit vectors
        # from different neighbors are concatenated before applying softmax
        logits = logits.flatten(additional_dim - 1, additional_dim)
        v = v.flatten(end_dim=additional_dim - 1)

    weights = softmax(logits, 1)

    if have(dropout):
        weights = dropout(weights)

    return torch.einsum('nm...h,m...hd->n...hd', weights, v)


class RMSNorm(nn.Module):
    """
    RMSNorm has some configurations not implemented here. It's not clear from the
    RETRO paper which configuration is used, so here we implement the simplest form.
    """

    def __init__(self, d, eps=1e-8, device=None, dtype=None):
        factory_kwargs = {'device': device, 'dtype': dtype}
        nn.Module.__init__(self)

        self.eps = eps
        self.dim_norm = d ** (-1. / 2)

        self.scale = nn.Parameter(torch.ones(d, **factory_kwargs))

    def forward(self, x):
        # x: [..., D]
        rms = x.norm(2, dim=-1, keepdim=True) * self.dim_norm  # [..., 1]
        normed = x / (rms + self.eps)  # [..., D]
        scaled = self.scale * normed  # [..., D]
        return scaled


class Attention(nn.Module, ModuleWithCache):
    """
    attention layer, including optional causal mask and relative positional encoding.
    """

    # caches for positional encoding and causal mask, so that we don't need to recompute
    # them every time anew.
    sincos_cache = dict()
    mask_cache = dict()

    def __init__(self, d, d_x_q=None, d_x_kv=None, d_qk=None, d_v=None, num_heads=1,
                 causal=False, offset=0, additional_dim=None, dropout=0.0, use_kv_cache=False, use_offset_cache=False):
        """

        Parameters
        ----------
        d: the dimension of the output sequence.
        d_x_q: the dimension of the input sequence used for queries.
        d_x_kv: the dimension of the input sequence used keys and values.
        d_qk: the dimension of the queries and keys.
        d_v: the dimensions of the values.
        num_heads: number of attention heads
        causal: should disallow attention to future tokens?
        offset: offset between query and key positions, for relative positional encoding
        additional_dim:
        dropout:
        """
        nn.Module.__init__(self)
        ModuleWithCache.__init__(self)

        assert have(d)
        if dont_have(d_x_q):
            d_x_q = d
        if dont_have(d_x_kv):
            d_x_kv = d
        if dont_have(d_qk):
            d_qk = d // num_heads
            assert d_qk * num_heads == d
        if dont_have(d_v):
            d_v = d // num_heads
            assert d_v * num_heads == d
        d_out = d

        def parameter(*sz):
            return nn.Parameter(torch.randn(*sz))

        self.to_q = parameter(num_heads, d_qk, d_x_q)
        self.to_kv = parameter(num_heads, d_qk + d_v, d_x_kv)
        self.for_pos_enc = parameter(num_heads, d_qk, d_x_kv)
        self.to_o = parameter(d_out, num_heads, d_v)

        self.dropout = nn.Dropout(dropout)

        self.d_x_q = d_x_q
        self.d_x_kv = d_x_kv
        self.d_qk = d_qk
        self.d_v = d_v
        self.num_heads = num_heads
        self.offset = offset or 0
        self.causal = causal
        self.additional_dim = additional_dim
        self.use_kv_cache = use_kv_cache
        self.use_offset_cache = use_offset_cache

    def get_causal_mask(self, sz_q, sz_k, offset, device):

        # first, check if mask is already in cache
        key = (sz_q, sz_k, offset)
        if key in self.mask_cache:
            mask = self.mask_cache[key].to(device)  # [sz_q, sz_k]

        # otherwise, create mask
        else:
            mask = torch.ones(sz_q, sz_k, device=device, dtype=torch.bool).triu(1 + offset)

            # put in cache, and evict cache if it's too large
            self.mask_cache[key] = mask
            if len(self.mask_cache) > 50:
                self.mask_cache.pop(next(iter(self.mask_cache)))

        return mask  # [sz_q, sz_k]

    def get_pos_enc(self, sz_q, sz_k, offset, device):
        # TODO: for training, we cache `sincos`, which is the position encoding before
        #  applying the linear transform, because the transform is trainable and changes
        #  between batches.
        #  but for eval, we might as well cache the result of the transform.
        #  (however, we need to be careful about this, since what if we put model on eval mode
        #  temporarily, or we modify the model's weights while in eval?...)
        #
        # TODO: we use relative encoding of TransformerXL, but without the bias terms. This
        #  is what I think is implied  by the retro paper, but it's not defined explicitly.
        #  see comment in function `attention()`

        # first, check if `sincos`` is already in cache
        key = (sz_q, sz_k, offset, self.d_x_kv)
        if key in self.sincos_cache:
            sincos, dists = self.sincos_cache[key]
            sincos = sincos.to(device)  # [sz_q+sz_k-1, d_x_kv]
            dists = dists.to(device)  # [sz_q, sz_k]

        # otherwise, create `sincos`, as in TransformerXL (which is the same as in
        # the paper Attention is All You Need).
        else:

            # signed distance between each query position and each key position
            dists = torch.arange(sz_q, device=device)[:, None] - \
                    torch.arange(sz_k, device=device)[None, :] + offset  # [sz_q, sz_k]

            # all unique distances in a flat tensor
            r = torch.arange(dists.min(), dists.max() + 1.0, 1.0, device=device)  # [sz_q+sz_k-1]

            # inverse of frequencies for sinusoid positional encoding
            inv_freq = 1 / (10000 ** (torch.arange(0.0, self.d_x_kv, 2.0, device=device) /
                                      self.d_x_kv))  # [d_x_kv/2]

            # input to sine and cosine functions
            phases = r[:, None] * (inv_freq[None, :])  # [sz_q+sz_k-1, d_x_kv/2]

            # calculate sines and cosines
            sincos = torch.cat([phases.sin(), phases.cos()], dim=-1)  # [sz_q+sz_k-1, d_x_kv]

            # put in cache, and evict cache if it's too large
            self.sincos_cache[key] = (sincos, dists)
            if len(self.sincos_cache) > 50:
                self.sincos_cache.pop(next(iter(self.sincos_cache)))

        # apply linear transform
        pos_enc = torch.einsum('hdb,nb->nhd', self.for_pos_enc,
                               self.dropout(sincos))  # [sz_q+sz_k-1, h, d_qk]

        # reshape so that `pos_enc[i,j]` will reflect relative position of query `i` and
        # key 'j'.
        pos_enc = pos_enc[dists - dists.min()]  # [sz_q, sz_k, h, d_qk]
        return pos_enc  # [sz_q, sz_k, h, d_qk]

    def forward(self, x_q, x_kv):
        # x_q: [L, ..., D]
        # x_kv: [L', ..., D']

        q = torch.einsum('hdb,n...b->n...hd', self.to_q, x_q)  # [L, ..., H, D]

        if x_kv is not None:
            k = torch.einsum('hdb,m...b->m...hd', self.to_k, x_kv)  # [L', ..., H, D]
            v = torch.einsum('hdb,m...b->m...hd', self.to_v, x_kv)  # [L', ..., H, D']
        else:
            k = None
            v = None

        offset_fix = 0
        if self.use_kv_cache:
            kv_cache = self.get_from_cache('kv')
            if have(kv_cache):
                k_cache, v_cache = kv_cache

                if k is None:
                    k = k_cache.to(q.device)
                    v = v_cache.to(q.device)
                else:
                    k = torch.cat((k_cache.to(k.device), k))
                    v = torch.cat((v_cache.to(v.device), v))

            self.update_cache((k, v), 'kv')

            if self.use_offset_cache:
                offset_fix_cache = self.get_from_cache('offset_fix')
                if dont_have(offset_fix_cache):
                    offset_fix_cache = 0
                offset_fix = offset_fix_cache
                self.update_cache(offset_fix + len(q), 'offset_fix')

        assert k is not None

        n, m = len(q), len(k)

        if self.causal:
            mask = self.get_causal_mask(n, m, self.offset + offset_fix, q.device)  # [L, L']
        else:
            mask = None

<<<<<<< HEAD
        pos_enc = self.get_pos_enc(n, m, self.offset + offset_fix, q.device)  # [L, L', H, D]
=======
        pos_enc = self.get_pos_enc(n, m, self.offset, device)  # [L, L', H, D]

        q = torch.einsum('hdb,n...b->n...hd', self.to_q, x_q)  # [L, ..., H, D]
        kv = torch.einsum('hdb,m...b->m...hd', self.to_kv, x_kv)  # [L', ..., H, D+D']
        k = kv[...,:self.d_qk] # [L', ..., H, D]
        v = kv[..., self.d_qk:] # [L', ..., H, D']
>>>>>>> 36be3dc2

        attn = attention(q, k, v, mask, pos_enc, self.additional_dim, self.dropout)  # [L, ..., H, D]

        out = torch.einsum('dhb,n...hb->n...d', self.to_o, attn)  # [L, ..., D]

        return out


class AttentionBlock(nn.Module, ModuleWithCache):
    """
    residual attention with normalization.
    can be used for both self- and cross- attention.
    """

    def __init__(self, d, d_kv=None, num_heads=1, causal=False, dropout=0.0, use_kv_cache=False):
        nn.Module.__init__(self)
        ModuleWithCache.__init__(self)

        if dont_have(d_kv):
            d_kv = d
        self.norm = RMSNorm(d)
        self.attention = Attention(d, d_x_kv=d_kv, num_heads=num_heads, causal=causal,
                                   dropout=dropout, use_kv_cache=use_kv_cache, use_offset_cache=use_kv_cache)
        self.dropout = nn.Dropout(dropout)

        # we need this for weight initialization:
        self.to_out = [self.attention.to_o,]

        self.register_modules_with_cache(self.attention)

    def forward(self, x_q, x_kv=None):
        # x_q: [L, ..., D]
        # x_kv: [L', ..., D']

        x_q_normed = self.norm(x_q)

        if x_kv is None:
            x_kv = x_q_normed

        return x_q + self.dropout(self.attention(x_q_normed, x_kv))  # [L, ..., D]


class ChunkedCrossAttentionBlock(nn.Module, ModuleWithCache):
    """
    residual chunked cross attention with normalization.
    """

    def __init__(self, chunk_size, d, d_kv, num_heads=1, dropout=0.0):
        nn.Module.__init__(self)
        ModuleWithCache.__init__(self)

        if dont_have(d_kv):
            d_kv = d
        self.norm = RMSNorm(d)
        self.attention = Attention(d, d_x_kv=d_kv, num_heads=num_heads, offset=chunk_size - 1,
                                   additional_dim=2, use_kv_cache=True, use_offset_cache=False)
        self.dropout = nn.Dropout(dropout)

        self.chunk_size = chunk_size

        # we need this for weight initialization:
        self.to_out = [self.attention.to_o,]

        self.register_modules_with_cache(self.attention)

    @staticmethod
    def get_stuff(pos, length, chunk_size):
        num_elements_to_omit = max(0, chunk_size - 1 - pos)
        num_elements_to_keep = length - num_elements_to_omit
        len_x_q_padded = chunk_size * (((pos + length) // chunk_size) - (max(0, pos - (chunk_size - 1)) // chunk_size))
        # len_x_q_padded = ((num_elements_to_keep + chunk_size - 1) // chunk_size) * chunk_size
        ind1_x_q = num_elements_to_omit
        ind1_x_q_padded = (num_elements_to_omit + pos + 1) % chunk_size
        ind2_x_q_padded = ind1_x_q_padded + num_elements_to_keep
        ind1_z_padded = ind1_x_q
        ind2_z_padded = ind1_z_padded + num_elements_to_keep

        return \
            len_x_q_padded, \
            ind1_x_q, \
            ind1_x_q_padded, \
            ind2_x_q_padded, \
            ind1_z_padded, \
            ind2_z_padded

    def forward(self, x_q, x_kv):
        # x_q: [L, ..., D]
        # x_kv: [C', N, L//C, ..., D']
        # `x_kv` is already chunked, but the sequence `x_q` is not.
        # `x_q` and `x_kv` are aligned, meaning that they share a position axis without an
        # offset.
        # we partition the sequence `x_q` into chunks.
        # when chunking, we make sure that no `x_q` element can attend a future chunk,
        # otherwise we would break causality.
        # see explanation in RETRO paper.

        pos = 0
        pos_cached = self.get_from_cache('pos')
        if have(pos_cached):
            pos = pos_cached
        self.update_cache((pos + len(x_q)), 'pos')

        if x_kv is None:
            return x_q

        chunk_size = self.chunk_size

        len_x_q_padded, ind1_x_q, ind1_x_q_padded, \
        ind2_x_q_padded, ind1_z_padded, ind2_z_padded = self.get_stuff(pos, len(x_q), chunk_size)

        x_q_padded = torch.zeros((len_x_q_padded, *x_q.shape[1:]), device=x_q.device)
        x_q_padded[ind1_x_q_padded:ind2_x_q_padded] = x_q[ind1_x_q:]
        x_q_chunked, _ = chunkenize(x_q_padded, chunk_size)  # [C, L//C, ..., D]
        z_chunked = self.attention(x_q_chunked, x_kv)  # [C, L//C , ..., D]
        if (pos + len(x_q) + 1) % chunk_size == 0:
            self.attention.update_cache(None, 'kv')
        else:
            kv_cache = self.attention.get_from_cache('kv')
            if have(kv_cache):
                slc = (slice(None), slice(None), slice(-1, None), ...)
                self.attention.update_cache((kv_cache[0][slc], kv_cache[1][slc]), 'kv')
        z = unchunk(z_chunked)
        z_padded = torch.zeros_like(x_q)
        z_padded[ind1_z_padded:ind2_z_padded] = z[ind1_x_q_padded:ind2_x_q_padded]
        return x_q + self.dropout(z_padded)  # [L, ..., D]


class FeedForwardBlock(nn.Module):
    """
    residual MLP with normalization.
    """

    def __init__(self, d, d_ff, dropout=0.0):
        nn.Module.__init__(self)
        self.norm = RMSNorm(d)
        self.mlp = nn.Sequential(
            nn.Linear(d, d_ff),
            nn.GELU(),
            nn.Dropout(dropout),
            nn.Linear(d_ff, d),
            nn.Dropout(dropout)
        )

        # we need this for weight initialization:
        self.to_out = [[m for m in self.mlp.modules() if isinstance(m, nn.Linear)][-1].weight,]

    def forward(self, x):
        # x: [..., D]
        return x + self.mlp(self.norm(x))  # [..., D]


class Retriever(ModuleWithCache):
    """
    currently, this is a dummy retriever. later we will implement a retriever based
    on BERT and approximate-KNN
    """

    def __init__(
            self,
            vocab_size,
            chunk_size,
            continuation_length,
            num_neighbors
    ):
        ModuleWithCache.__init__(self)

        self.vocab_size = vocab_size
        self.chunk_size = chunk_size
        self.continuation_length = continuation_length
        self.num_neighbors = num_neighbors

    def retrieve(self, seq):
        """
        temporary dummy function that maintains causality
        """
        # seq [L, ...]
        last_partial_chunk = self.get_from_cache('last_partial_chunk')
        if have(last_partial_chunk):
            seq = torch.cat((last_partial_chunk.to(seq.device), seq))

        seq_chunked, last_partial_chunk = chunkenize(seq, self.chunk_size)  # [C, L//C, ...]

        if dont_have(seq_chunked):  # in this case, the sequence was too short for even a single chunk
            retrieved = None
        else:
            retrieved = torch.randint(
                self.vocab_size,
                (seq_chunked.shape[1],
                 self.chunk_size + self.continuation_length, self.num_neighbors,
                 *seq_chunked.shape[2:]),
                device=seq.device,
                generator=torch.Generator(device=seq.device).manual_seed(29847892371)
            )  # [L//C, C', N, ...]
            retrieved = retrieved.movedim(0, 2)  # [C', N, L//C, ...]

        self.update_cache(last_partial_chunk, 'last_partial_chunk')

        return retrieved

    def __call__(self, *args, **kwargs):
        return self.retrieve(*args, **kwargs)


class Encoder(nn.Module, ModuleWithCache):
    def __init__(
            self,
            num_layers,
            d,
            d_ff,
            d_dec,
            num_heads,
            ca_layers,
            chunk_size,
            dropout=0.0
    ):
        nn.Module.__init__(self)
        ModuleWithCache.__init__(self)

        self.dropout = nn.Dropout(dropout)

        # self-attention blocks
        self.sa = nn.ModuleList([AttentionBlock(d, num_heads=num_heads, dropout=dropout)
                                 for _ in range(num_layers)])

        # cross-attention blocks
        self.ca = nn.ModuleList(
            [AttentionBlock(d, d_dec, num_heads=num_heads, dropout=dropout) if i in ca_layers
             else None for i in range(num_layers)])

        # feed-forward blocks
        self.ff = nn.ModuleList([FeedForwardBlock(d, d_ff, dropout=dropout)
                                 for _ in range(num_layers)])

        # normalization
        self.norm = RMSNorm(d)

        self.chunk_size = chunk_size

        # we will use this for weight initialization of the final projection of each
        # attention/ff layer
        self.for_init = [m for m in chain(self.sa, self.ca, self.ff) if have(m)]

    def forward(self, y, x):
        """
        y: [C', N, L//C, ..., D']
        x: [L, ..., D]
        """
        last_partial_x_chunk = self.get_from_cache('last_partial_x_chunk')
        if have(last_partial_x_chunk):
            x = torch.cat((last_partial_x_chunk.to(x.device), x))
        x_chunked, last_partial_x_chunk = chunkenize(x, self.chunk_size)  # [C, L//C, ..., D]
        self.update_cache(last_partial_x_chunk, 'last_partial_x_chunk')
        if dont_have(y):
            return None
        else:
            for sa, ca, ff in zip(self.sa, self.ca, self.ff):
                y = sa(y)  # [C', N, L//C, ..., D']
                if have(ca):
                    y = ca(y, x_chunked)  # [C', N, L//C, ..., D']
                y = ff(y)  # [C', N, L//C, ..., D']
            return self.norm(y)  # [C', N, L//C, ..., D']


class Decoder(nn.Module, ModuleWithCache):
    def __init__(
            self,
            num_layers,
            d,
            d_ff,
            d_enc,
            num_heads,
            ca_start,
            ca_freq,
            chunk_size,
            encoder,
            dropout=0.0):
        nn.Module.__init__(self)
        ModuleWithCache.__init__(self)

        self.encoder = encoder
        self.dropout = nn.Dropout(dropout)

        def use_cross(i):
            return (i >= ca_start) and ((i - ca_start) % ca_freq == 0)

        # self-attention blocks
        self.sa = nn.ModuleList(
            [AttentionBlock(d, num_heads=num_heads, causal=True, dropout=dropout, use_kv_cache=True)
             for _ in range(num_layers)])

        # cross-attention blocks
        self.ca = nn.ModuleList(
            [ChunkedCrossAttentionBlock(chunk_size, d, d_enc, num_heads=num_heads, dropout=dropout)
             if use_cross(i) else None for i in range(num_layers)])

        # feed-forward blocks
        self.ff = nn.ModuleList([FeedForwardBlock(d, d_ff, dropout=dropout)
                                 for _ in range(num_layers)])

        # normalization
        self.for_enc_norm = RMSNorm(d)
        self.norm = RMSNorm(d)

        self.chunk_size = chunk_size

        # we will use this for weight initialization of the final projection of each
        # attention/ff layer
        self.for_init = [m for m in chain(self.sa, self.ca, self.ff) if have(m)]

        self.register_modules_with_cache(list(self.sa + self.ca))

    def forward(self, x, y):
        # x: [L, ..., D]
        # y: [C', N, L//C, ..., D']
        z = None
        encoded = False

        for sa, ca, ff in zip(self.sa, self.ca, self.ff):
            x = sa(x)  # [L, ..., D]
            if have(ca):
                if not encoded:
                    z = self.encoder(y, self.for_enc_norm(x))  # [C', N, L//C, B, D']
                    encoded = True
                x = ca(x, z)  # [L, ..., D]
            x = ff(x)  # [L, ..., D]

        return self.norm(x)  # [L, ..., D]


class RetroLanguageModel(nn.Module, ModuleWithCache):
    """
    combines RETRO decoder, encoder, embeddings, and output projection to vocab.
    """

    def __init__(
            self,
            vocab_size,
            d_dec,
            d_ff_dec,
            num_heads_dec,
            num_layers_dec,
            ca_start_dec,
            ca_freq_dec,
            d_enc,
            d_ff_enc,
            num_heads_enc,
            num_layers_enc,
            ca_layers,
            chunk_size,
            continuation_length,
            num_neighbors,
            dropout,
            share_embeddings=False
    ):
        nn.Module.__init__(self)
        ModuleWithCache.__init__(self)

        assert (not share_embeddings) or (d_enc == d_dec)

        self.retriever = Retriever(vocab_size, chunk_size, continuation_length, num_neighbors)
        self.embedding_dec = nn.Embedding(vocab_size, d_dec)
        self.embedding_enc = nn.Embedding(vocab_size, d_enc) if not share_embeddings \
            else partial(self.embedding_dec)
        self.encoder = Encoder(num_layers_enc, d_enc, d_ff_enc, d_dec, num_heads_enc,
                               ca_layers, chunk_size, dropout)
        encoder = partial(self.encoder)
        self.decoder = Decoder(num_layers_dec, d_dec, d_ff_dec, d_enc, num_heads_dec,
                               ca_start_dec, ca_freq_dec, chunk_size, encoder, dropout)
        self.to_vocab = nn.Linear(d_dec, vocab_size)
        self.dropout = nn.Dropout(dropout)

        self.register_modules_with_cache([self.retriever, self.decoder, self.encoder])

        self.chunk_size = chunk_size

        self.reset_parameters()

    def reset_parameters(self):
        """
        RETRO paper claims to follow GPT2. In GPT2, weights are all initialized
        using N(0, 0.02^2).
        (the GPT2 paper references the GPT paper, which claims to use N(0, 0.02),
        but looking at the official GPT2 code we see that they actually 0.02 to
        be the std, not variance).

        """

        def xavier_(p):
            nn.init.xavier_normal_(p.view(-1, p.size(-1)), 1.0)

        def normal_(p):
            nn.init.normal_(p, std=0.02)

        init_func = normal_

        def init(module):
            if isinstance(module, RMSNorm):
                assert len(list(module.parameters())) == 1  # scale
                nn.init.constant_(module.scale, 1.0)
            elif isinstance(module, Attention):
                assert len(list(module.parameters())) == 4  # to_q, to_kv, to_o, for_pos_enc
                for p in module.parameters():
                    init_func(p)
            elif isinstance(module, nn.Linear):
                assert len(list(module.parameters())) == 2  # weight, bias
                init_func(module.weight)
                nn.init.constant_(module.bias, 0.0)
            elif isinstance(module, nn.Embedding):
                assert len(list(module.parameters())) == 1  # weight
                init_func(module.weight)

        self.apply(init)

        # from GPT2 paper::
        #   > A modified initialization which accounts for the accumulation on the residual
        #   > path with model depth. We scale the weights of residual layers at initialization
        #   > by a factor of 1/√N where N is the # of residual layers.
        for subnet in [self.decoder, self.encoder]:
            for module in subnet.for_init:
                module.to_out[0].data /= sqrt(len(subnet.for_init))

    def forward(self, seq, labels=None):

        # retrieve neighbors from database, for each chunk in `seq`
        retrieved = self.retriever(seq)  # [C', N, L//C, ...]

        # convert tokens to embeddings
        x = self.dropout(self.embedding_dec(seq))  # [L, ..., D]
        if have(retrieved):
            y = self.dropout(self.embedding_enc(retrieved))  # [C', N, L//C, ..., D']
        else:
            y = None

        # apply decoder and language model head
        dec_out = self.decoder(x, y)  # [L, ..., D]

        logits = self.to_vocab(dec_out)  # [L, ..., V]

        # calculate and return loss if labels were given
        loss = None
        if have(labels):
            loss = cross_entropy(logits.view(-1, logits.size(-1)), labels.view(-1))

        return logits, loss<|MERGE_RESOLUTION|>--- conflicted
+++ resolved
@@ -83,17 +83,7 @@
 import torch.nn as nn
 from torch.nn.functional import softmax, cross_entropy
 
-<<<<<<< HEAD
 from utils import *
-=======
-
-def have(x):
-    return x is not None
-
-
-def dont_have(x):
-    return not have(x)
->>>>>>> 36be3dc2
 
 
 def chunkenize(x, chunk_size):
@@ -365,8 +355,9 @@
         q = torch.einsum('hdb,n...b->n...hd', self.to_q, x_q)  # [L, ..., H, D]
 
         if x_kv is not None:
-            k = torch.einsum('hdb,m...b->m...hd', self.to_k, x_kv)  # [L', ..., H, D]
-            v = torch.einsum('hdb,m...b->m...hd', self.to_v, x_kv)  # [L', ..., H, D']
+            kv = torch.einsum('hdb,m...b->m...hd', self.to_kv, x_kv)  # [L', ..., H, D+D']
+            k = kv[..., :self.d_qk]  # [L', ..., H, D]
+            v = kv[..., self.d_qk:]  # [L', ..., H, D']
         else:
             k = None
             v = None
@@ -402,16 +393,7 @@
         else:
             mask = None
 
-<<<<<<< HEAD
         pos_enc = self.get_pos_enc(n, m, self.offset + offset_fix, q.device)  # [L, L', H, D]
-=======
-        pos_enc = self.get_pos_enc(n, m, self.offset, device)  # [L, L', H, D]
-
-        q = torch.einsum('hdb,n...b->n...hd', self.to_q, x_q)  # [L, ..., H, D]
-        kv = torch.einsum('hdb,m...b->m...hd', self.to_kv, x_kv)  # [L', ..., H, D+D']
-        k = kv[...,:self.d_qk] # [L', ..., H, D]
-        v = kv[..., self.d_qk:] # [L', ..., H, D']
->>>>>>> 36be3dc2
 
         attn = attention(q, k, v, mask, pos_enc, self.additional_dim, self.dropout)  # [L, ..., H, D]
 
@@ -438,7 +420,7 @@
         self.dropout = nn.Dropout(dropout)
 
         # we need this for weight initialization:
-        self.to_out = [self.attention.to_o,]
+        self.to_out = [self.attention.to_o, ]
 
         self.register_modules_with_cache(self.attention)
 
@@ -473,7 +455,7 @@
         self.chunk_size = chunk_size
 
         # we need this for weight initialization:
-        self.to_out = [self.attention.to_o,]
+        self.to_out = [self.attention.to_o, ]
 
         self.register_modules_with_cache(self.attention)
 
@@ -556,7 +538,7 @@
         )
 
         # we need this for weight initialization:
-        self.to_out = [[m for m in self.mlp.modules() if isinstance(m, nn.Linear)][-1].weight,]
+        self.to_out = [[m for m in self.mlp.modules() if isinstance(m, nn.Linear)][-1].weight, ]
 
     def forward(self, x):
         # x: [..., D]
